﻿// ==========================================================================
//  Squidex Headless CMS
// ==========================================================================
//  Copyright (c) Squidex UG (haftungsbeschränkt)
//  All rights reserved. Licensed under the MIT license.
// ==========================================================================

using System;
using System.Threading;
using System.Threading.Tasks;
using Squidex.Domain.Apps.Core.Contents;
using Squidex.Domain.Apps.Entities.Contents.State;
using Squidex.Domain.Apps.Entities.Schemas;
using Squidex.Infrastructure;
using Squidex.Infrastructure.Log;
using Squidex.Infrastructure.Reflection;
using Squidex.Infrastructure.States;

namespace Squidex.Domain.Apps.Entities.MongoDb.Contents
{
    public partial class MongoContentRepository : ISnapshotStore<ContentState, DomainId>
    {
        Task ISnapshotStore<ContentState, DomainId>.ReadAllAsync(Func<ContentState, long, Task> callback, CancellationToken ct)
        {
            throw new NotSupportedException();
        }

        async Task ISnapshotStore<ContentState, DomainId>.ClearAsync()
        {
            using (Profiler.TraceMethod<MongoContentRepository>())
            {
                await collectionAll.ClearAsync();
                await collectionPublished.ClearAsync();
            }
        }

        async Task ISnapshotStore<ContentState, DomainId>.RemoveAsync(DomainId key)
        {
            using (Profiler.TraceMethod<MongoContentRepository>())
            {
                await collectionAll.RemoveAsync(key);
                await collectionPublished.RemoveAsync(key);
            }
        }

        async Task<(ContentState Value, long Version)> ISnapshotStore<ContentState, DomainId>.ReadAsync(DomainId key)
        {
            using (Profiler.TraceMethod<MongoContentRepository>())
            {
                var contentEntity = await collectionAll.FindAsync(key);

                if (contentEntity != null)
                {
                    var schema = await GetSchemaAsync(contentEntity.IndexedAppId, contentEntity.IndexedSchemaId);

                    if (schema == null)
                    {
                        return (null!, EtagVersion.NotFound);
                    }

                    contentEntity.ParseData(schema.SchemaDef, converter);

                    return (SimpleMapper.Map(contentEntity, new ContentState()), contentEntity.Version);
                }

                return (null!, EtagVersion.NotFound);
            }
        }

        async Task ISnapshotStore<ContentState, DomainId>.WriteAsync(DomainId key, ContentState value, long oldVersion, long newVersion)
        {
            using (Profiler.TraceMethod<MongoContentRepository>())
            {
                if (value.SchemaId.Id == DomainId.Empty)
                {
                    return;
                }

                var schema = await GetSchemaAsync(value.AppId.Id, value.SchemaId.Id);

                if (schema == null)
                {
                    return;
                }

                var saveDraft = UpsertDraftContentAsync(value, oldVersion, newVersion, schema);
                var savePublic = UpsertOrDeletePublishedAsync(value, oldVersion, newVersion, schema);

                await Task.WhenAll(saveDraft, savePublic);
            }
        }

        private async Task UpsertOrDeletePublishedAsync(ContentState value, long oldVersion, long newVersion, ISchemaEntity schema)
        {
            if (value.Status == Status.Published && !value.IsDeleted)
            {
                await UpsertPublishedContentAsync(value, oldVersion, newVersion, schema);
            }
            else
            {
                await DeletePublishedContentAsync(value.AppId.Id, value.Id);
            }
        }

        private Task DeletePublishedContentAsync(DomainId appId, DomainId id)
        {
            var documentId = DomainId.Combine(appId, id).ToString();

            return collectionPublished.RemoveAsync(documentId);
        }

        private async Task UpsertDraftContentAsync(ContentState value, long oldVersion, long newVersion, ISchemaEntity schema)
        {
            var content = SimpleMapper.Map(value, new MongoContentEntity
            {
                IndexedAppId = value.AppId.Id,
                IndexedSchemaId = value.SchemaId.Id,
                Version = newVersion
            });

            content.DocumentId = value.UniqueId;
            content.ScheduledAt = value.ScheduleJob?.DueTime;
            content.ScheduleJob = value.ScheduleJob;
            content.NewStatus = value.NewStatus;

            content.LoadData(value.Data, schema.SchemaDef, converter);

            await collectionAll.UpsertVersionedAsync(content.DocumentId, oldVersion, content);
        }

        private async Task UpsertPublishedContentAsync(ContentState value, long oldVersion, long newVersion, ISchemaEntity schema)
        {
            var content = SimpleMapper.Map(value, new MongoContentEntity
            {
                Id = value.Id,
                IndexedAppId = value.AppId.Id,
                IndexedSchemaId = value.SchemaId.Id,
                Version = newVersion
            });

            content.DocumentId = value.UniqueId;
            content.ScheduledAt = null;
            content.ScheduleJob = null;
            content.NewStatus = null;

            content.LoadData(value.CurrentVersion.Data, schema.SchemaDef, converter);

            await collectionPublished.UpsertVersionedAsync(content.DocumentId, oldVersion, content);
        }

<<<<<<< HEAD
        private async Task<ISchemaEntity> GetSchemaAsync(DomainId appId, DomainId schemaId)
=======
        private async Task<ISchemaEntity?> GetSchemaAsync(Guid appId, Guid schemaId)
>>>>>>> 50747db3
        {
            var schema = await appProvider.GetSchemaAsync(appId, schemaId, true);

            return schema;
        }
    }
}<|MERGE_RESOLUTION|>--- conflicted
+++ resolved
@@ -148,11 +148,7 @@
             await collectionPublished.UpsertVersionedAsync(content.DocumentId, oldVersion, content);
         }
 
-<<<<<<< HEAD
-        private async Task<ISchemaEntity> GetSchemaAsync(DomainId appId, DomainId schemaId)
-=======
-        private async Task<ISchemaEntity?> GetSchemaAsync(Guid appId, Guid schemaId)
->>>>>>> 50747db3
+        private async Task<ISchemaEntity?> GetSchemaAsync(DomainId appId, DomainId schemaId)
         {
             var schema = await appProvider.GetSchemaAsync(appId, schemaId, true);
 
