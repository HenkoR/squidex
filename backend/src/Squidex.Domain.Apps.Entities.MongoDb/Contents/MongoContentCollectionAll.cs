﻿// ==========================================================================
//  Squidex Headless CMS
// ==========================================================================
//  Copyright (c) Squidex UG (haftungsbeschränkt)
//  All rights reserved. Licensed under the MIT license.
// ==========================================================================

using System;
using System.Collections.Generic;
using System.Linq;
using System.Threading;
using System.Threading.Tasks;
using MongoDB.Driver;
using NodaTime;
using Squidex.Domain.Apps.Entities.Apps;
using Squidex.Domain.Apps.Entities.Contents;
using Squidex.Domain.Apps.Entities.Contents.Text;
using Squidex.Domain.Apps.Entities.MongoDb.Contents.Operations;
using Squidex.Domain.Apps.Entities.Schemas;
using Squidex.Infrastructure;
using Squidex.Infrastructure.Log;
using Squidex.Infrastructure.MongoDb;
using Squidex.Infrastructure.Queries;

namespace Squidex.Domain.Apps.Entities.MongoDb.Contents
{
    public sealed class MongoContentCollectionAll : MongoRepositoryBase<MongoContentEntity>
    {
        private readonly QueryContent queryContentAsync;
        private readonly QueryContentsByIds queryContentsById;
        private readonly QueryContentsByQuery queryContentsByQuery;
        private readonly QueryIdsAsync queryIdsAsync;
        private readonly QueryScheduledContents queryScheduledItems;

        public MongoContentCollectionAll(IMongoDatabase database, IAppProvider appProvider, ITextIndex indexer, DataConverter converter)
            : base(database)
        {
            queryContentAsync = new QueryContent(converter);
            queryContentsById = new QueryContentsByIds(converter, appProvider);
            queryContentsByQuery = new QueryContentsByQuery(converter, indexer);
            queryIdsAsync = new QueryIdsAsync(appProvider);
            queryScheduledItems = new QueryScheduledContents();
        }

        public IMongoCollection<MongoContentEntity> GetInternalCollection()
        {
            return Collection;
        }

        protected override string CollectionName()
        {
            return "State_Contents_All";
        }

        protected override async Task SetupCollectionAsync(IMongoCollection<MongoContentEntity> collection, CancellationToken ct = default)
        {
            await queryContentAsync.PrepareAsync(collection, ct);
            await queryContentsById.PrepareAsync(collection, ct);
            await queryContentsByQuery.PrepareAsync(collection, ct);
            await queryIdsAsync.PrepareAsync(collection, ct);
            await queryScheduledItems.PrepareAsync(collection, ct);
        }

        public async Task<IResultList<IContentEntity>> QueryAsync(IAppEntity app, ISchemaEntity schema, ClrQuery query)
        {
            using (Profiler.TraceMethod<MongoContentRepository>("QueryAsyncByQuery"))
            {
                return await queryContentsByQuery.DoAsync(app, schema, query, SearchScope.All);
            }
        }

        public async Task<IResultList<IContentEntity>> QueryAsync(IAppEntity app, ISchemaEntity schema, HashSet<DomainId> ids)
        {
            Guard.NotNull(app, nameof(app));

            using (Profiler.TraceMethod<MongoContentRepository>("QueryAsyncByIds"))
            {
                var result = await queryContentsById.DoAsync(app.Id, schema, ids, false);

                return ResultList.Create(result.Count, result.Select(x => x.Content));
            }
        }

        public async Task<List<(IContentEntity Content, ISchemaEntity Schema)>> QueryAsync(IAppEntity app, HashSet<DomainId> ids)
        {
            Guard.NotNull(app, nameof(app));

            using (Profiler.TraceMethod<MongoContentRepository>("QueryAsyncByIdsWithoutSchema"))
            {
                var result = await queryContentsById.DoAsync(app.Id, null, ids, false);

                return result;
            }
        }

        public async Task<IContentEntity?> FindContentAsync(ISchemaEntity schema, DomainId id)
        {
            using (Profiler.TraceMethod<MongoContentRepository>())
            {
                return await queryContentAsync.DoAsync(schema, id);
            }
        }

        public async Task QueryScheduledWithoutDataAsync(Instant now, Func<IContentEntity, Task> callback)
        {
            using (Profiler.TraceMethod<MongoContentRepository>())
            {
                await queryScheduledItems.DoAsync(now, callback);
            }
        }

        public async Task<IReadOnlyList<(DomainId SchemaId, DomainId Id)>> QueryIdsAsync(DomainId appId, HashSet<DomainId> ids)
        {
            using (Profiler.TraceMethod<MongoContentRepository>())
            {
                return await queryIdsAsync.DoAsync(appId, ids);
            }
        }

        public async Task<IReadOnlyList<(DomainId SchemaId, DomainId Id)>> QueryIdsAsync(DomainId appId, DomainId schemaId, FilterNode<ClrValue> filterNode)
        {
            using (Profiler.TraceMethod<MongoContentRepository>())
            {
                return await queryIdsAsync.DoAsync(appId, schemaId, filterNode);
            }
        }

<<<<<<< HEAD
        public Task<MongoContentEntity> FindAsync(DomainId documentId)
=======
        public Task ResetScheduledAsync(Guid id)
        {
            return Collection.UpdateOneAsync(x => x.Id == id, Update.Unset(x => x.ScheduleJob).Unset(x => x.ScheduledAt));
        }

        public Task<MongoContentEntity> FindAsync(Guid id)
>>>>>>> 2d6c88f4
        {
            return Collection.Find(x => x.DocumentId == documentId).FirstOrDefaultAsync();
        }

        public Task UpsertVersionedAsync(DomainId documentId, long oldVersion, MongoContentEntity entity)
        {
            return Collection.UpsertVersionedAsync(documentId, oldVersion, entity.Version, entity);
        }

        public Task RemoveAsync(DomainId documentId)
        {
            return Collection.DeleteOneAsync(x => x.DocumentId == documentId);
        }
    }
}<|MERGE_RESOLUTION|>--- conflicted
+++ resolved
@@ -125,16 +125,12 @@
             }
         }
 
-<<<<<<< HEAD
-        public Task<MongoContentEntity> FindAsync(DomainId documentId)
-=======
-        public Task ResetScheduledAsync(Guid id)
+        public Task ResetScheduledAsync(DomainId documentId)
         {
-            return Collection.UpdateOneAsync(x => x.Id == id, Update.Unset(x => x.ScheduleJob).Unset(x => x.ScheduledAt));
+            return Collection.UpdateOneAsync(x => x.DocumentId == documentId, Update.Unset(x => x.ScheduleJob).Unset(x => x.ScheduledAt));
         }
 
-        public Task<MongoContentEntity> FindAsync(Guid id)
->>>>>>> 2d6c88f4
+        public Task<MongoContentEntity> FindAsync(DomainId documentId)
         {
             return Collection.Find(x => x.DocumentId == documentId).FirstOrDefaultAsync();
         }
