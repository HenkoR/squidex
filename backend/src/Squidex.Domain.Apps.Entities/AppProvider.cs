--- conflicted
+++ resolved
@@ -40,23 +40,9 @@
             this.indexSchemas = indexSchemas;
         }
 
-<<<<<<< HEAD
-        public Task<(IAppEntity?, ISchemaEntity?)> GetAppWithSchemaAsync(DomainId appId, DomainId id)
-        {
-            return localCache.GetOrCreateAsync($"GetAppWithSchemaAsync({appId}, {id})", async () =>
-            {
-                return await GetAppWithSchemaUncachedAsync(appId, id);
-            });
-        }
-
-        private async Task<(IAppEntity?, ISchemaEntity?)> GetAppWithSchemaUncachedAsync(DomainId appId, DomainId id)
-        {
-            var app = await GetAppAsync(appId);
-=======
-        public async Task<(IAppEntity?, ISchemaEntity?)> GetAppWithSchemaAsync(Guid appId, Guid id, bool canCache = false)
+        public async Task<(IAppEntity?, ISchemaEntity?)> GetAppWithSchemaAsync(DomainId appId, DomainId id, bool canCache = false)
         {
             var app = await GetAppAsync(appId, canCache);
->>>>>>> 50747db3
 
             if (app == null)
             {
@@ -73,11 +59,7 @@
             return (app, schema);
         }
 
-<<<<<<< HEAD
-        public Task<IAppEntity?> GetAppAsync(DomainId appId)
-=======
-        public async Task<IAppEntity?> GetAppAsync(Guid appId, bool canCache = false)
->>>>>>> 50747db3
+        public async Task<IAppEntity?> GetAppAsync(DomainId appId, bool canCache = false)
         {
             var app = await localCache.GetOrCreateAsync(AppCacheKey(appId), () =>
             {
@@ -107,7 +89,7 @@
             return app?.IsArchived == true ? null : app;
         }
 
-        public async Task<ISchemaEntity?> GetSchemaAsync(Guid appId, string name, bool canCache = false)
+        public async Task<ISchemaEntity?> GetSchemaAsync(DomainId appId, string name, bool canCache = false)
         {
             var schema = await localCache.GetOrCreateAsync(SchemaCacheKey(appId, name), () =>
             {
@@ -122,11 +104,7 @@
             return schema?.IsDeleted == true ? null : schema;
         }
 
-<<<<<<< HEAD
-        public Task<ISchemaEntity?> GetSchemaAsync(DomainId appId, string name)
-=======
-        public async Task<ISchemaEntity?> GetSchemaAsync(Guid appId, Guid id, bool allowDeleted = false, bool canCache = false)
->>>>>>> 50747db3
+        public async Task<ISchemaEntity?> GetSchemaAsync(DomainId appId, DomainId id, bool allowDeleted = false, bool canCache = false)
         {
             var schema = await localCache.GetOrCreateAsync(SchemaCacheKey(appId, id), () =>
             {
@@ -141,11 +119,7 @@
             return schema?.IsDeleted == true && !allowDeleted ? null : schema;
         }
 
-<<<<<<< HEAD
-        public Task<ISchemaEntity?> GetSchemaAsync(DomainId appId, DomainId id, bool allowDeleted = false)
-=======
         public async Task<List<IAppEntity>> GetUserAppsAsync(string userId, PermissionSet permissions)
->>>>>>> 50747db3
         {
             var apps = await localCache.GetOrCreateAsync($"GetUserApps({userId})", () =>
             {
@@ -155,11 +129,7 @@
             return apps.Where(x => !x.IsArchived).ToList();
         }
 
-<<<<<<< HEAD
-        public Task<List<ISchemaEntity>> GetSchemasAsync(DomainId appId)
-=======
-        public async Task<List<ISchemaEntity>> GetSchemasAsync(Guid appId)
->>>>>>> 50747db3
+        public async Task<List<ISchemaEntity>> GetSchemasAsync(DomainId appId)
         {
             var schemas = await localCache.GetOrCreateAsync($"GetSchemasAsync({appId})", () =>
             {
@@ -169,11 +139,7 @@
             return schemas.Where(x => !x.IsDeleted).ToList();
         }
 
-<<<<<<< HEAD
-        public Task<List<IRuleEntity>> GetRulesAsync(DomainId appId)
-=======
-        public async Task<List<IRuleEntity>> GetRulesAsync(Guid appId)
->>>>>>> 50747db3
+        public async Task<List<IRuleEntity>> GetRulesAsync(DomainId appId)
         {
             var rules = await localCache.GetOrCreateAsync($"GetRulesAsync({appId})", () =>
             {
@@ -183,7 +149,7 @@
             return rules.Where(x => !x.IsDeleted).ToList();
         }
 
-        private static string AppCacheKey(Guid appId)
+        private static string AppCacheKey(DomainId appId)
         {
             return $"APPS_ID_{appId}";
         }
@@ -193,12 +159,12 @@
             return $"APPS_NAME_{appName}";
         }
 
-        private static string SchemaCacheKey(Guid appId, Guid id)
+        private static string SchemaCacheKey(DomainId appId, DomainId id)
         {
             return $"SCHEMAS_ID_{appId}_{id}";
         }
 
-        private static string SchemaCacheKey(Guid appId, string name)
+        private static string SchemaCacheKey(DomainId appId, string name)
         {
             return $"SCHEMAS_NAME_{appId}_{name}";
         }
