﻿// ==========================================================================
//  Squidex Headless CMS
// ==========================================================================
//  Copyright (c) Squidex UG (haftungsbeschraenkt)
//  All rights reserved. Licensed under the MIT license.
// ==========================================================================

using System;
using System.Collections.Generic;
using System.Globalization;
using System.IO;
using System.Text;
using System.Threading;
using System.Threading.Tasks;
using CsvHelper;
using CsvHelper.Configuration;
using Squidex.Infrastructure;
using Squidex.Infrastructure.Log.Store;

namespace Squidex.Domain.Apps.Entities.Apps
{
    public sealed class DefaultAppLogStore : IAppLogStore
    {
        private const string FieldAuthClientId = "AuthClientId";
        private const string FieldAuthUserId = "AuthUserId";
        private const string FieldBytes = "Bytes";
        private const string FieldCosts = "Costs";
        private const string FieldRequestElapsedMs = "RequestElapsedMs";
        private const string FieldRequestMethod = "RequestMethod";
        private const string FieldRequestPath = "RequestPath";
        private const string FieldTimestamp = "Timestamp";
        private readonly CsvConfiguration csvConfiguration = new CsvConfiguration(CultureInfo.InvariantCulture) { Delimiter = "|" };
        private readonly IRequestLogStore requestLogStore;

        public DefaultAppLogStore(IRequestLogStore requestLogStore)
        {
            Guard.NotNull(requestLogStore, nameof(requestLogStore));

            this.requestLogStore = requestLogStore;
        }

<<<<<<< HEAD
        public Task LogAsync(DomainId appId, Instant timestamp, string? requestMethod, string? requestPath, string? userId, string? clientId, long elapsedMs, double costs)
=======
        public Task LogAsync(Guid appId, RequestLog request)
>>>>>>> 0db295af
        {
            var storedRequest = new Request
            {
                Key = appId.ToString(),
                Properties = new Dictionary<string, string>
                {
                    [FieldCosts] = request.Costs.ToString(CultureInfo.InvariantCulture)
                },
                Timestamp = request.Timestamp
            };

            Append(storedRequest, FieldAuthClientId, request.UserClientId);
            Append(storedRequest, FieldAuthUserId, request.UserId);
            Append(storedRequest, FieldBytes, request.Bytes);
            Append(storedRequest, FieldCosts, request.Costs);
            Append(storedRequest, FieldRequestElapsedMs, request.ElapsedMs);
            Append(storedRequest, FieldRequestMethod, request.RequestMethod);
            Append(storedRequest, FieldRequestPath, request.RequestPath);

            return requestLogStore.LogAsync(storedRequest);
        }

        public async Task ReadLogAsync(DomainId appId, DateTime fromDate, DateTime toDate, Stream stream, CancellationToken ct = default)
        {
            Guard.NotNull(appId, nameof(appId));

            var writer = new StreamWriter(stream, Encoding.UTF8, 4096, true);
            try
            {
                using (var csv = new CsvWriter(writer, csvConfiguration, true))
                {
                    csv.WriteField(FieldTimestamp);
                    csv.WriteField(FieldRequestPath);
                    csv.WriteField(FieldRequestMethod);
                    csv.WriteField(FieldRequestElapsedMs);
                    csv.WriteField(FieldCosts);
                    csv.WriteField(FieldAuthClientId);
                    csv.WriteField(FieldAuthUserId);
                    csv.WriteField(FieldBytes);

                    await csv.NextRecordAsync();

                    await requestLogStore.QueryAllAsync(async request =>
                    {
                        csv.WriteField(request.Timestamp.ToString());
                        csv.WriteField(GetString(request, FieldRequestPath));
                        csv.WriteField(GetString(request, FieldRequestMethod));
                        csv.WriteField(GetDouble(request, FieldRequestElapsedMs));
                        csv.WriteField(GetDouble(request, FieldCosts));
                        csv.WriteField(GetString(request, FieldAuthClientId));
                        csv.WriteField(GetString(request, FieldAuthUserId));
                        csv.WriteField(GetString(request, FieldBytes));

                        await csv.NextRecordAsync();
                    }, appId.ToString(), fromDate, toDate, ct);
                }
            }
            finally
            {
                await writer.FlushAsync();
            }
        }

        private static void Append(Request request, string key, string? value)
        {
            if (!string.IsNullOrWhiteSpace(value))
            {
                request.Properties[key] = value;
            }
        }

        private static void Append(Request request, string key, double value)
        {
            request.Properties[key] = value.ToString(CultureInfo.InvariantCulture);
        }

        private static void Append(Request request, string key, long value)
        {
            request.Properties[key] = value.ToString(CultureInfo.InvariantCulture);
        }

        private static string GetString(Request request, string key)
        {
            return request.Properties.GetValueOrDefault(key, string.Empty)!;
        }

        private static double GetDouble(Request request, string key)
        {
            if (request.Properties.TryGetValue(key, out var value) && double.TryParse(value, NumberStyles.Any, CultureInfo.InvariantCulture, out var result))
            {
                return result;
            }

            return 0;
        }
    }
}<|MERGE_RESOLUTION|>--- conflicted
+++ resolved
@@ -39,11 +39,7 @@
             this.requestLogStore = requestLogStore;
         }
 
-<<<<<<< HEAD
-        public Task LogAsync(DomainId appId, Instant timestamp, string? requestMethod, string? requestPath, string? userId, string? clientId, long elapsedMs, double costs)
-=======
-        public Task LogAsync(Guid appId, RequestLog request)
->>>>>>> 0db295af
+        public Task LogAsync(DomainId appId, RequestLog request)
         {
             var storedRequest = new Request
             {
