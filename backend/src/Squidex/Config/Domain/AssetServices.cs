--- conflicted
+++ resolved
@@ -88,11 +88,7 @@
                 },
                 ["AmazonS3"] = () =>
                 {
-<<<<<<< HEAD
-                    var amazonS3Options = config.GetOptionalValue<AmazonS3Options>("assetStore:amazonS3");
-=======
-                    var amazonS3Options = config.GetSection("assetStore:amazonS3").Get<MyAmazonS3Options>();
->>>>>>> 3f87d371
+                    var amazonS3Options = config.GetSection("assetStore:amazonS3").Get<AmazonS3Options>();
 
                     services.AddSingletonAs(c => new AmazonS3AssetStore(amazonS3Options))
                         .As<IAssetStore>();
