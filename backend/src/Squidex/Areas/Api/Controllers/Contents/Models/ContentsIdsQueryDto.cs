﻿// ==========================================================================
//  Squidex Headless CMS
// ==========================================================================
//  Copyright (c) Squidex UG (haftungsbeschraenkt)
//  All rights reserved. Licensed under the MIT license.
// ==========================================================================

using System.Collections.Generic;
<<<<<<< HEAD
using System.ComponentModel.DataAnnotations;
using Squidex.Infrastructure;
=======
using Squidex.Infrastructure.Validation;
>>>>>>> a9a59aaa

namespace Squidex.Areas.Api.Controllers.Contents.Models
{
    public sealed class ContentsIdsQueryDto
    {
        /// <summary>
        /// The list of ids to query.
        /// </summary>
<<<<<<< HEAD
        [Required]
        public List<DomainId> Ids { get; set; }
=======
        [LocalizedRequired]
        public List<Guid> Ids { get; set; }
>>>>>>> a9a59aaa
    }
}<|MERGE_RESOLUTION|>--- conflicted
+++ resolved
@@ -6,12 +6,8 @@
 // ==========================================================================
 
 using System.Collections.Generic;
-<<<<<<< HEAD
-using System.ComponentModel.DataAnnotations;
 using Squidex.Infrastructure;
-=======
 using Squidex.Infrastructure.Validation;
->>>>>>> a9a59aaa
 
 namespace Squidex.Areas.Api.Controllers.Contents.Models
 {
@@ -20,12 +16,7 @@
         /// <summary>
         /// The list of ids to query.
         /// </summary>
-<<<<<<< HEAD
-        [Required]
+        [LocalizedRequired]
         public List<DomainId> Ids { get; set; }
-=======
-        [LocalizedRequired]
-        public List<Guid> Ids { get; set; }
->>>>>>> a9a59aaa
     }
 }