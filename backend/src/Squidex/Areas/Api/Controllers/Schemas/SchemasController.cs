﻿// ==========================================================================
//  Squidex Headless CMS
// ==========================================================================
//  Copyright (c) Squidex UG (haftungsbeschränkt)
//  All rights reserved. Licensed under the MIT license.
// ==========================================================================

using System;
using System.Threading.Tasks;
using Microsoft.AspNetCore.Mvc;
using Microsoft.Net.Http.Headers;
using Squidex.Areas.Api.Controllers.Schemas.Models;
using Squidex.Domain.Apps.Entities;
using Squidex.Domain.Apps.Entities.Schemas;
using Squidex.Domain.Apps.Entities.Schemas.Commands;
using Squidex.Infrastructure.Commands;
using Squidex.Shared;
using Squidex.Web;

namespace Squidex.Areas.Api.Controllers.Schemas
{
    /// <summary>
    /// Manages and retrieves information about schemas.
    /// </summary>
    [ApiExplorerSettings(GroupName = nameof(Schemas))]
    public sealed class SchemasController : ApiController
    {
        private readonly IAppProvider appProvider;

        public SchemasController(ICommandBus commandBus, IAppProvider appProvider)
            : base(commandBus)
        {
            this.appProvider = appProvider;
        }

        /// <summary>
        /// Get schemas.
        /// </summary>
        /// <param name="app">The name of the app.</param>
        /// <returns>
        /// 200 => Schemas returned.
        /// 404 => App not found.
        /// </returns>
        [HttpGet]
        [Route("apps/{app}/schemas/")]
        [ProducesResponseType(typeof(SchemasDto), 200)]
        [ApiPermission(Permissions.AppCommon)]
        [ApiCosts(0)]
        public async Task<IActionResult> GetSchemas(string app)
        {
            var schemas = await appProvider.GetSchemasAsync(AppId);

            var response = Deferred.Response(() =>
            {
                return SchemasDto.FromSchemas(schemas, Resources);
            });

            Response.Headers[HeaderNames.ETag] = schemas.ToEtag();

            return Ok(response);
        }

        /// <summary>
        /// Get a schema by name.
        /// </summary>
        /// <param name="app">The name of the app.</param>
        /// <param name="name">The name of the schema to retrieve.</param>
        /// <returns>
        /// 200 => Schema found.
        /// 404 => Schema or app not found.
        /// </returns>
        [HttpGet]
        [Route("apps/{app}/schemas/{name}/")]
        [ProducesResponseType(typeof(SchemaDetailsDto), 200)]
        [ApiPermission(Permissions.AppCommon)]
        [ApiCosts(0)]
        public async Task<IActionResult> GetSchema(string app, string name)
        {
            ISchemaEntity? schema;

            if (Guid.TryParse(name, out var guid))
            {
<<<<<<< HEAD
                schema = await appProvider.GetSchemaAsync(AppId, guid);
=======
                schema = await appProvider.GetSchemaAsync(AppId, id, false);
>>>>>>> 50747db3
            }
            else
            {
                schema = await appProvider.GetSchemaAsync(AppId, name);
            }

            if (schema == null || schema.IsDeleted)
            {
                return NotFound();
            }

            var response = Deferred.Response(() =>
            {
                return SchemaDetailsDto.FromSchemaWithDetails(schema, Resources);
            });

            Response.Headers[HeaderNames.ETag] = schema.ToEtag();

            return Ok(response);
        }

        /// <summary>
        /// Create a new schema.
        /// </summary>
        /// <param name="app">The name of the app.</param>
        /// <param name="request">The schema object that needs to be added to the app.</param>
        /// <returns>
        /// 201 => Schema created.
        /// 400 => Schema name or properties are not valid.
        /// 409 => Schema name already in use.
        /// </returns>
        [HttpPost]
        [Route("apps/{app}/schemas/")]
        [ProducesResponseType(typeof(SchemaDetailsDto), 201)]
        [ApiPermission(Permissions.AppSchemasCreate)]
        [ApiCosts(1)]
        public async Task<IActionResult> PostSchema(string app, [FromBody] CreateSchemaDto request)
        {
            var command = request.ToCommand();

            var response = await InvokeCommandAsync(command);

            return CreatedAtAction(nameof(GetSchema), new { app, name = request.Name }, response);
        }

        /// <summary>
        /// Update a schema.
        /// </summary>
        /// <param name="app">The name of the app.</param>
        /// <param name="name">The name of the schema.</param>
        /// <param name="request">The schema object that needs to updated.</param>
        /// <returns>
        /// 200 => Schema updated.
        /// 400 => Schema properties are not valid.
        /// 404 => Schema or app not found.
        /// </returns>
        [HttpPut]
        [Route("apps/{app}/schemas/{name}/")]
        [ProducesResponseType(typeof(SchemaDetailsDto), 200)]
        [ApiPermission(Permissions.AppSchemasUpdate)]
        [ApiCosts(1)]
        public async Task<IActionResult> PutSchema(string app, string name, [FromBody] UpdateSchemaDto request)
        {
            var command = request.ToCommand();

            var response = await InvokeCommandAsync(command);

            return Ok(response);
        }

        /// <summary>
        /// Synchronize a schema.
        /// </summary>
        /// <param name="app">The name of the app.</param>
        /// <param name="name">The name of the schema.</param>
        /// <param name="request">The schema object that needs to updated.</param>
        /// <returns>
        /// 200 => Schema updated.
        /// 400 => Schema properties are not valid.
        /// 404 => Schema or app not found.
        /// </returns>
        [HttpPut]
        [Route("apps/{app}/schemas/{name}/sync")]
        [ProducesResponseType(typeof(SchemaDetailsDto), 200)]
        [ApiPermission(Permissions.AppSchemasUpdate)]
        [ApiCosts(1)]
        public async Task<IActionResult> PutSchemaSync(string app, string name, [FromBody] SynchronizeSchemaDto request)
        {
            var command = request.ToCommand();

            var response = await InvokeCommandAsync(command);

            return Ok(response);
        }

        /// <summary>
        /// Update a schema category.
        /// </summary>
        /// <param name="app">The name of the app.</param>
        /// <param name="name">The name of the schema.</param>
        /// <param name="request">The schema object that needs to updated.</param>
        /// <returns>
        /// 200 => Schema updated.
        /// 404 => Schema or app not found.
        /// </returns>
        [HttpPut]
        [Route("apps/{app}/schemas/{name}/category")]
        [ProducesResponseType(typeof(SchemaDetailsDto), 200)]
        [ApiPermission(Permissions.AppSchemasUpdate)]
        [ApiCosts(1)]
        public async Task<IActionResult> PutCategory(string app, string name, [FromBody] ChangeCategoryDto request)
        {
            var command = request.ToCommand();

            var response = await InvokeCommandAsync(command);

            return Ok(response);
        }

        /// <summary>
        /// Update the preview urls.
        /// </summary>
        /// <param name="app">The name of the app.</param>
        /// <param name="name">The name of the schema.</param>
        /// <param name="request">The preview urls for the schema.</param>
        /// <returns>
        /// 200 => Schema updated.
        /// 404 => Schema or app not found.
        /// </returns>
        [HttpPut]
        [Route("apps/{app}/schemas/{name}/preview-urls")]
        [ProducesResponseType(typeof(SchemaDetailsDto), 200)]
        [ApiPermission(Permissions.AppSchemasUpdate)]
        [ApiCosts(1)]
        public async Task<IActionResult> PutPreviewUrls(string app, string name, [FromBody] ConfigurePreviewUrlsDto request)
        {
            var command = request.ToCommand();

            var response = await InvokeCommandAsync(command);

            return Ok(response);
        }

        /// <summary>
        /// Update the scripts.
        /// </summary>
        /// <param name="app">The name of the app.</param>
        /// <param name="name">The name of the schema.</param>
        /// <param name="request">The schema scripts object that needs to updated.</param>
        /// <returns>
        /// 200 => Schema updated.
        /// 400 => Schema properties are not valid.
        /// 404 => Schema or app not found.
        /// </returns>
        [HttpPut]
        [Route("apps/{app}/schemas/{name}/scripts/")]
        [ProducesResponseType(typeof(SchemaDetailsDto), 200)]
        [ApiPermission(Permissions.AppSchemasScripts)]
        [ApiCosts(1)]
        public async Task<IActionResult> PutScripts(string app, string name, [FromBody] SchemaScriptsDto request)
        {
            var command = request.ToCommand();

            var response = await InvokeCommandAsync(command);

            return Ok(response);
        }

        /// <summary>
        /// Publish a schema.
        /// </summary>
        /// <param name="app">The name of the app.</param>
        /// <param name="name">The name of the schema to publish.</param>
        /// <returns>
        /// 200 => Schema has been published.
        /// 404 => Schema or app not found.
        /// </returns>
        [HttpPut]
        [Route("apps/{app}/schemas/{name}/publish/")]
        [ProducesResponseType(typeof(SchemaDetailsDto), 200)]
        [ApiPermission(Permissions.AppSchemasPublish)]
        [ApiCosts(1)]
        public async Task<IActionResult> PublishSchema(string app, string name)
        {
            var command = new PublishSchema();

            var response = await InvokeCommandAsync(command);

            return Ok(response);
        }

        /// <summary>
        /// Unpublish a schema.
        /// </summary>
        /// <param name="app">The name of the app.</param>
        /// <param name="name">The name of the schema to unpublish.</param>
        /// <returns>
        /// 200 => Schema has been unpublished.
        /// 404 => Schema or app not found.
        /// </returns>
        [HttpPut]
        [Route("apps/{app}/schemas/{name}/unpublish/")]
        [ProducesResponseType(typeof(SchemaDetailsDto), 200)]
        [ApiPermission(Permissions.AppSchemasPublish)]
        [ApiCosts(1)]
        public async Task<IActionResult> UnpublishSchema(string app, string name)
        {
            var command = new UnpublishSchema();

            var response = await InvokeCommandAsync(command);

            return Ok(response);
        }

        /// <summary>
        /// Delete a schema.
        /// </summary>
        /// <param name="app">The name of the app.</param>
        /// <param name="name">The name of the schema to delete.</param>
        /// <returns>
        /// 204 => Schema deleted.
        /// 404 => Schema or app not found.
        /// </returns>
        [HttpDelete]
        [Route("apps/{app}/schemas/{name}/")]
        [ApiPermission(Permissions.AppSchemasDelete)]
        [ApiCosts(1)]
        public async Task<IActionResult> DeleteSchema(string app, string name)
        {
            await CommandBus.PublishAsync(new DeleteSchema());

            return NoContent();
        }

        private async Task<SchemaDetailsDto> InvokeCommandAsync(ICommand command)
        {
            var context = await CommandBus.PublishAsync(command);

            var result = context.Result<ISchemaEntity>();
            var response = SchemaDetailsDto.FromSchemaWithDetails(result, Resources);

            return response;
        }
    }
}<|MERGE_RESOLUTION|>--- conflicted
+++ resolved
@@ -80,11 +80,7 @@
 
             if (Guid.TryParse(name, out var guid))
             {
-<<<<<<< HEAD
-                schema = await appProvider.GetSchemaAsync(AppId, guid);
-=======
-                schema = await appProvider.GetSchemaAsync(AppId, id, false);
->>>>>>> 50747db3
+                schema = await appProvider.GetSchemaAsync(AppId, guid, false);
             }
             else
             {
