--- conflicted
+++ resolved
@@ -7,6 +7,7 @@
 
 using System.Collections.Generic;
 using System.Diagnostics.Contracts;
+using Squidex.Infrastructure;
 using Squidex.Infrastructure.Collections;
 
 namespace Squidex.Domain.Apps.Core.Apps
@@ -39,11 +40,7 @@
         }
 
         [Pure]
-<<<<<<< HEAD
-        public AppPatterns Update(DomainId id, string name, string pattern, string? message = null)
-=======
-        public AppPatterns Update(Guid id, string? name = null, string? pattern = null, string? message = null)
->>>>>>> 73c28992
+        public AppPatterns Update(DomainId id, string? name = null, string? pattern = null, string? message = null)
         {
             if (!TryGetValue(id, out var appPattern))
             {
