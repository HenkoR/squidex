--- conflicted
+++ resolved
@@ -153,33 +153,6 @@
             return (value, null);
         }
 
-<<<<<<< HEAD
-=======
-        private (object? Result, JsonError? Error) ConvertToGuidList()
-        {
-            if (value is JsonArray array)
-            {
-                var result = new List<Guid>(array.Count);
-
-                foreach (var item in array)
-                {
-                    if (item is JsonString s && Guid.TryParse(s.Value, out var guid))
-                    {
-                        result.Add(guid);
-                    }
-                    else
-                    {
-                        return (null, new JsonError(T.Get("contents.invalidArrayOfIds")));
-                    }
-                }
-
-                return (result, null);
-            }
-
-            return (null, new JsonError(T.Get("contents.invalidArrayOfIds")));
-        }
-
->>>>>>> 73c28992
         private (object? Result, JsonError? Error) ConvertToStringList()
         {
             if (value is JsonArray array)
