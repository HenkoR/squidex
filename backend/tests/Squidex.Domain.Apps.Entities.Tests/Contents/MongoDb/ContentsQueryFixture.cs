--- conflicted
+++ resolved
@@ -143,13 +143,8 @@
         {
             var appProvider = A.Fake<IAppProvider>();
 
-<<<<<<< HEAD
-            A.CallTo(() => appProvider.GetSchemaAsync(A<DomainId>._, A<DomainId>._, false))
+            A.CallTo(() => appProvider.GetSchemaAsync(A<DomainId>._, A<DomainId>._, false, false))
                 .ReturnsLazily(x => Task.FromResult<ISchemaEntity?>(CreateSchema(x.GetArgument<DomainId>(0)!, x.GetArgument<DomainId>(1)!)));
-=======
-            A.CallTo(() => appProvider.GetSchemaAsync(A<Guid>._, A<Guid>._, false, false))
-                .ReturnsLazily(x => Task.FromResult<ISchemaEntity?>(CreateSchema(x.GetArgument<Guid>(0)!, x.GetArgument<Guid>(1)!)));
->>>>>>> 50747db3
 
             return appProvider;
         }
