--- conflicted
+++ resolved
@@ -77,11 +77,7 @@
 
             await sut.HandleAsync(context);
 
-<<<<<<< HEAD
-            A.CallTo(() => appImageStore.UploadAsync(appId.Id, stream, A<CancellationToken>._))
-=======
-            A.CallTo(() => appImageStore.UploadAsync(appId, A<Stream>._, A<CancellationToken>._))
->>>>>>> 73c28992
+            A.CallTo(() => appImageStore.UploadAsync(appId.Id, A<Stream>._, A<CancellationToken>._))
                 .MustHaveHappened();
         }
 
