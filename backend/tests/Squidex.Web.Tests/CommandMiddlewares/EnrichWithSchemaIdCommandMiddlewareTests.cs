--- conflicted
+++ resolved
@@ -10,10 +10,7 @@
 using FakeItEasy;
 using Microsoft.AspNetCore.Http;
 using Squidex.Domain.Apps.Entities.Contents.Commands;
-<<<<<<< HEAD
-=======
 using Squidex.Domain.Apps.Entities.Schemas.Commands;
->>>>>>> 50747db3
 using Squidex.Infrastructure;
 using Squidex.Infrastructure.Commands;
 using Squidex.Web.Pipeline;
@@ -23,59 +20,30 @@
 {
     public class EnrichWithSchemaIdCommandMiddlewareTests
     {
-<<<<<<< HEAD
-        private readonly IHttpContextAccessor httpContextAccesor = A.Fake<IHttpContextAccessor>();
-=======
         private readonly IHttpContextAccessor httpContextAccessor = A.Fake<IHttpContextAccessor>();
->>>>>>> 50747db3
         private readonly ICommandBus commandBus = A.Fake<ICommandBus>();
+        private readonly NamedId<DomainId> appId = NamedId.Of(DomainId.NewGuid(), "my-app");
         private readonly NamedId<DomainId> schemaId = NamedId.Of(DomainId.NewGuid(), "my-schema");
         private readonly HttpContext httpContext = new DefaultHttpContext();
         private readonly EnrichWithSchemaIdCommandMiddleware sut;
 
         public EnrichWithSchemaIdCommandMiddlewareTests()
         {
-<<<<<<< HEAD
-            A.CallTo(() => httpContextAccesor.HttpContext)
-                .Returns(httpContext);
-
-            sut = new EnrichWithSchemaIdCommandMiddleware(httpContextAccesor);
-=======
             httpContext.Features.Set<IAppFeature>(new AppFeature(appId));
 
             A.CallTo(() => httpContextAccessor.HttpContext)
                 .Returns(httpContext);
 
             sut = new EnrichWithSchemaIdCommandMiddleware(httpContextAccessor);
->>>>>>> 50747db3
         }
 
         [Fact]
         public async Task Should_throw_exception_if_schema_not_found()
         {
-<<<<<<< HEAD
-            var command = new CreateContent();
-            var context = Ctx(command);
-
-            await Assert.ThrowsAsync<InvalidOperationException>(() => sut.HandleAsync(context));
-        }
-
-        [Fact]
-        public async Task Should_do_nothing_if_http_context_not_found()
-        {
-            A.CallTo(() => httpContextAccesor.HttpContext)
-                .Returns(null!);
-
-            var command = new CreateContent();
-            var context = Ctx(command);
-
-            await sut.HandleAsync(context);
-=======
             var command = new CreateContent { AppId = appId };
             var context = Ctx(command);
 
             await Assert.ThrowsAsync<InvalidOperationException>(() => sut.HandleAsync(context));
->>>>>>> 50747db3
         }
 
         [Fact]
@@ -92,8 +60,6 @@
         }
 
         [Fact]
-<<<<<<< HEAD
-=======
         public async Task Should_assign_schema_id_from_id()
         {
             httpContext.Features.Set<ISchemaFeature>(new SchemaFeature(schemaId));
@@ -103,7 +69,7 @@
 
             await sut.HandleAsync(context);
 
-            Assert.Equal(schemaId.Id, command.SchemaId);
+            Assert.Equal(schemaId, command.SchemaId);
         }
 
         [Fact]
@@ -120,16 +86,11 @@
         }
 
         [Fact]
->>>>>>> 50747db3
         public async Task Should_not_override_schema_id_and_name()
         {
             httpContext.Features.Set<ISchemaFeature>(new SchemaFeature(schemaId));
 
-<<<<<<< HEAD
             var command = new CreateContent { SchemaId = NamedId.Of(DomainId.NewGuid(), "other-app") };
-=======
-            var command = new CreateContent { SchemaId = NamedId.Of(Guid.NewGuid(), "other-schema") };
->>>>>>> 50747db3
             var context = Ctx(command);
 
             await sut.HandleAsync(context);
