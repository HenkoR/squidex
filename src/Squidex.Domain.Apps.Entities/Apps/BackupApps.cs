﻿// ==========================================================================
//  Squidex Headless CMS
// ==========================================================================
//  Copyright (c) Squidex UG (haftungsbeschraenkt)
//  All rights reserved. Licensed under the MIT license.
// ==========================================================================

using System;
using System.Collections.Generic;
using System.Threading.Tasks;
using Orleans;
using Squidex.Domain.Apps.Entities.Apps.Indexes;
using Squidex.Domain.Apps.Entities.Backup;
using Squidex.Domain.Apps.Events;
using Squidex.Domain.Apps.Events.Apps;
using Squidex.Infrastructure;
using Squidex.Infrastructure.EventSourcing;
using Squidex.Infrastructure.Json.Objects;
using Squidex.Shared.Users;

namespace Squidex.Domain.Apps.Entities.Apps
{
    public sealed class BackupApps : BackupHandler
    {
        private const string UsersFile = "Users.json";
        private const string SettingsFile = "Settings.json";
<<<<<<< HEAD
        private readonly IGrainFactory grainFactory;
        private readonly IAppUISettings appUISettings;
=======
        private readonly IAppUISettings appUISettings;
        private readonly IAppsIndex appsIndex;
>>>>>>> 6ba2045d
        private readonly IUserResolver userResolver;
        private readonly HashSet<string> contributors = new HashSet<string>();
        private readonly Dictionary<string, RefToken> userMapping = new Dictionary<string, RefToken>();
        private Dictionary<string, string> usersWithEmail = new Dictionary<string, string>();
        private string appReservation;
        private string appName;

        public override string Name { get; } = "Apps";

<<<<<<< HEAD
        public BackupApps(IGrainFactory grainFactory, IAppUISettings appUISettings, IUserResolver userResolver)
=======
        public BackupApps(IAppUISettings appUISettings, IAppsIndex appsIndex, IUserResolver userResolver)
>>>>>>> 6ba2045d
        {
            Guard.NotNull(appsIndex, nameof(appsIndex));
            Guard.NotNull(userResolver, nameof(userResolver));
            Guard.NotNull(appUISettings, nameof(appUISettings));

<<<<<<< HEAD
            this.grainFactory = grainFactory;
=======
            this.appsIndex = appsIndex;
>>>>>>> 6ba2045d
            this.appUISettings = appUISettings;
            this.userResolver = userResolver;
        }

        public override async Task BackupEventAsync(Envelope<IEvent> @event, Guid appId, BackupWriter writer)
        {
            if (@event.Payload is AppContributorAssigned appContributorAssigned)
            {
                var userId = appContributorAssigned.ContributorId;

                if (!usersWithEmail.ContainsKey(userId))
                {
                    var user = await userResolver.FindByIdOrEmailAsync(userId);

                    if (user != null)
                    {
                        usersWithEmail.Add(userId, user.Email);
                    }
                }
            }
        }

        public override async Task BackupAsync(Guid appId, BackupWriter writer)
        {
            await WriteUsersAsync(writer);
            await WriteSettingsAsync(writer, appId);
        }

        public override async Task<bool> RestoreEventAsync(Envelope<IEvent> @event, Guid appId, BackupReader reader, RefToken actor)
        {
            switch (@event.Payload)
            {
                case AppCreated appCreated:
                    {
                        appName = appCreated.Name;

                        await ResolveUsersAsync(reader);
                        await ReserveAppAsync(appId);

                        break;
                    }

                case AppContributorAssigned contributorAssigned:
                    {
                        if (!userMapping.TryGetValue(contributorAssigned.ContributorId, out var user) || user.Equals(actor))
                        {
                            return false;
                        }

                        contributorAssigned.ContributorId = user.Identifier;
                        contributors.Add(contributorAssigned.ContributorId);
                        break;
                    }

                case AppContributorRemoved contributorRemoved:
                    {
                        if (!userMapping.TryGetValue(contributorRemoved.ContributorId, out var user) || user.Equals(actor))
                        {
                            return false;
                        }

                        contributorRemoved.ContributorId = user.Identifier;
                        contributors.Remove(contributorRemoved.ContributorId);
                        break;
                    }
            }

            if (@event.Payload is SquidexEvent squidexEvent)
            {
                squidexEvent.Actor = MapUser(squidexEvent.Actor.Identifier, actor);
            }

            return true;
        }

        public override Task RestoreAsync(Guid appId, BackupReader reader)
        {
            return ReadSettingsAsync(reader, appId);
        }

        private async Task ReserveAppAsync(Guid appId)
        {
            appReservation = await appsIndex.ReserveAsync(appId, appName);

            if (appReservation == null)
            {
                throw new BackupRestoreException("The app id or name is not available.");
            }
        }

        public override async Task CleanupRestoreErrorAsync(Guid appId)
        {
            await appsIndex.RemoveReservationAsync(appReservation);
        }

        private RefToken MapUser(string userId, RefToken fallback)
        {
            return userMapping.GetOrAdd(userId, fallback);
        }

        private async Task ResolveUsersAsync(BackupReader reader)
        {
            await ReadUsersAsync(reader);

            foreach (var kvp in usersWithEmail)
            {
                var email = kvp.Value;

                var user = await userResolver.FindByIdOrEmailAsync(email);

                if (user == null && await userResolver.CreateUserIfNotExists(kvp.Value))
                {
                    user = await userResolver.FindByIdOrEmailAsync(email);
                }

                if (user != null)
                {
                    userMapping[kvp.Key] = new RefToken(RefTokenType.Subject, user.Id);
                }
            }
        }

        private async Task ReadUsersAsync(BackupReader reader)
        {
            var json = await reader.ReadJsonAttachmentAsync<Dictionary<string, string>>(UsersFile);

            usersWithEmail = json;
        }

        private async Task WriteUsersAsync(BackupWriter writer)
        {
            var json = usersWithEmail;

            await writer.WriteJsonAsync(UsersFile, json);
        }

        private async Task WriteSettingsAsync(BackupWriter writer, Guid appId)
        {
            var json = await appUISettings.GetAsync(appId, null);

            await writer.WriteJsonAsync(SettingsFile, json);
        }

        private async Task ReadSettingsAsync(BackupReader reader, Guid appId)
        {
            var json = await reader.ReadJsonAttachmentAsync<JsonObject>(SettingsFile);

            await appUISettings.SetAsync(appId, null, json);
        }

        public override async Task CompleteRestoreAsync(Guid appId, BackupReader reader)
        {
            await appsIndex.AddAsync(appReservation);

            await appsIndex.RebuildByContributorsAsync(appId, contributors);
        }
    }
}<|MERGE_RESOLUTION|>--- conflicted
+++ resolved
@@ -24,13 +24,8 @@
     {
         private const string UsersFile = "Users.json";
         private const string SettingsFile = "Settings.json";
-<<<<<<< HEAD
-        private readonly IGrainFactory grainFactory;
-        private readonly IAppUISettings appUISettings;
-=======
         private readonly IAppUISettings appUISettings;
         private readonly IAppsIndex appsIndex;
->>>>>>> 6ba2045d
         private readonly IUserResolver userResolver;
         private readonly HashSet<string> contributors = new HashSet<string>();
         private readonly Dictionary<string, RefToken> userMapping = new Dictionary<string, RefToken>();
@@ -40,21 +35,13 @@
 
         public override string Name { get; } = "Apps";
 
-<<<<<<< HEAD
-        public BackupApps(IGrainFactory grainFactory, IAppUISettings appUISettings, IUserResolver userResolver)
-=======
         public BackupApps(IAppUISettings appUISettings, IAppsIndex appsIndex, IUserResolver userResolver)
->>>>>>> 6ba2045d
         {
             Guard.NotNull(appsIndex, nameof(appsIndex));
             Guard.NotNull(userResolver, nameof(userResolver));
             Guard.NotNull(appUISettings, nameof(appUISettings));
 
-<<<<<<< HEAD
-            this.grainFactory = grainFactory;
-=======
             this.appsIndex = appsIndex;
->>>>>>> 6ba2045d
             this.appUISettings = appUISettings;
             this.userResolver = userResolver;
         }
