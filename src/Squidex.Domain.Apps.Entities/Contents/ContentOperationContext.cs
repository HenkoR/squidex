--- conflicted
+++ resolved
@@ -9,6 +9,7 @@
 using System.Collections.Generic;
 using System.Linq;
 using System.Threading.Tasks;
+using Squidex.Domain.Apps.Core.Contents;
 using Squidex.Domain.Apps.Core.EnrichContent;
 using Squidex.Domain.Apps.Core.Scripting;
 using Squidex.Domain.Apps.Core.ValidateContent;
@@ -17,7 +18,6 @@
 using Squidex.Domain.Apps.Entities.Contents.Commands;
 using Squidex.Domain.Apps.Entities.Contents.Repositories;
 using Squidex.Domain.Apps.Entities.Schemas;
-using Squidex.Infrastructure;
 using Squidex.Infrastructure.Tasks;
 
 namespace Squidex.Domain.Apps.Entities.Contents
@@ -80,45 +80,67 @@
             return TaskHelper.Done;
         }
 
-        public async Task ValidateAsync(bool partial)
+        public Task ValidateAsync()
         {
             if (command is ContentDataCommand dataCommand)
             {
-                var errors = new List<ValidationError>();
+                var ctx = CreateValidationContext();
 
-                var ctx =
-                    new ValidationContext(
-                        (contentIds, schemaId) =>
-                        {
-<<<<<<< HEAD
-                            return QueryContentsAsync(content.AppId.Id, schemaId, contentIds);
-                        },
-                        assetIds =>
-                        {
-                            return QueryAssetsAsync(content.AppId.Id, assetIds);
-=======
-                            return QueryContentsAsync(schemaId, contentIds);
-                        },
-                        assetIds =>
-                        {
-                            return QueryAssetsAsync(assetIds);
->>>>>>> 04d38513
-                        });
+                return dataCommand.Data.ValidateAsync(ctx, schemaEntity.SchemaDef, appEntity.PartitionResolver(), message);
+            }
 
-                if (partial)
+            return TaskHelper.Done;
+        }
+
+        public Task ValidatePartialAsync()
+        {
+            if (command is ContentDataCommand dataCommand)
+            {
+                var ctx = CreateValidationContext();
+
+                return dataCommand.Data.ValidatePartialAsync(ctx, schemaEntity.SchemaDef, appEntity.PartitionResolver(), message);
+            }
+
+            return TaskHelper.Done;
+        }
+
+        public Task ExecuteScriptAndTransformAsync(Func<ISchemaEntity, string> script, object operation)
+        {
+            if (command is ContentDataCommand dataCommand)
+            {
+                var ctx = CreateScriptContext(operation, dataCommand.Data);
+
+                dataCommand.Data = scriptEngine.ExecuteAndTransform(ctx, script(schemaEntity));
+            }
+
+            return TaskHelper.Done;
+        }
+
+        public Task ExecuteScriptAsync(Func<ISchemaEntity, string> script, object operation)
+        {
+            var ctx = CreateScriptContext(operation, content.Data);
+
+            scriptEngine.Execute(ctx, script(schemaEntity));
+
+            return TaskHelper.Done;
+        }
+
+        private ScriptContext CreateScriptContext(object operation, NamedContentData data = null)
+        {
+            return new ScriptContext { ContentId = command.ContentId, OldData = content.Data, Data = data, User = command.User, Operation = operation.ToString() };
+        }
+
+        private ValidationContext CreateValidationContext()
+        {
+            return new ValidationContext(
+                (contentIds, schemaId) =>
                 {
-                    await dataCommand.Data.ValidatePartialAsync(ctx, schemaEntity.SchemaDef, appEntity.PartitionResolver(), errors);
-                }
-                else
+                    return QueryContentsAsync(schemaId, contentIds);
+                },
+                assetIds =>
                 {
-                    await dataCommand.Data.ValidateAsync(ctx, schemaEntity.SchemaDef, appEntity.PartitionResolver(), errors);
-                }
-
-                if (errors.Count > 0)
-                {
-                    throw new ValidationException(message(), errors.ToArray());
-                }
-            }
+                    return QueryAssetsAsync(assetIds);
+                });
         }
 
         private async Task<IReadOnlyList<IAssetInfo>> QueryAssetsAsync(IEnumerable<Guid> assetIds)
@@ -130,26 +152,5 @@
         {
             return await contentRepository.QueryNotFoundAsync(appId, schemaId, contentIds.ToList());
         }
-
-        public Task ExecuteScriptAndTransformAsync(Func<ISchemaEntity, string> script, object operation)
-        {
-            if (command is ContentDataCommand dataCommand)
-            {
-                var ctx = new ScriptContext { ContentId = content.Id, OldData = content.Data, User = command.User, Operation = operation.ToString(), Data = dataCommand.Data };
-
-                dataCommand.Data = scriptEngine.ExecuteAndTransform(ctx, script(schemaEntity));
-            }
-
-            return TaskHelper.Done;
-        }
-
-        public Task ExecuteScriptAsync(Func<ISchemaEntity, string> script, object operation)
-        {
-            var ctx = new ScriptContext { ContentId = content.Id, OldData = content.Data, User = command.User, Operation = operation.ToString() };
-
-            scriptEngine.Execute(ctx, script(schemaEntity));
-
-            return TaskHelper.Done;
-        }
     }
 }