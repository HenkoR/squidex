<td class="cell-select" *ngIf="!isReference" (click)="shouldStop($event)">
    <input type="checkbox" class="form-control"
        [ngModel]="selected" 
        (ngModelChange)="selectedChange.emit($event);"
        (click)="$event.stopPropagation()" />
</td>

<td class="cell-auto" *ngFor="let field of schema.listFields; let i = index" (click)="shouldStop($event)">
    <div *ngIf="field.properties['inlineEditable'] && !isReadOnly" [formGroup]="patchForm.form" (click)="$event.stopPropagation()">
        <div [ngSwitch]="field.properties.fieldType">
            <div *ngSwitchCase="'Number'">
                <div [ngSwitch]="field.properties['editor']">
                    <div *ngSwitchCase="'Input'">
                        <input class="form-control" type="number" [formControlName]="field.name" [placeholder]="field.displayPlaceholder" />
                    </div>
                    <div *ngSwitchCase="'Dropdown'">
                        <select class="form-control" [formControlName]="field.name">
                            <option [ngValue]="null"></option>
                            <option *ngFor="let value of field.properties['allowedValues']" [ngValue]="value">{{value}}</option>
                        </select>
                    </div>
                </div>
            </div>
            <div *ngSwitchCase="'String'">
                <div [ngSwitch]="field.properties['editor']">
                    <div *ngSwitchCase="'Input'">
                        <input class="form-control" type="text" [formControlName]="field.name" [placeholder]="field.displayPlaceholder" />
                    </div>
                    <div *ngSwitchCase="'Slug'">
                        <input class="form-control" type="text" [formControlName]="field.name" [placeholder]="field.displayPlaceholder" sqxSlugifyInput />
                    </div>
                    <div *ngSwitchCase="'Dropdown'">
                        <select class="form-control" [formControlName]="field.name">
                            <option [ngValue]="null"></option>
                            <option *ngFor="let value of field.properties['allowedValues']" [ngValue]="value">{{value}}</option>
                        </select>
                    </div>
                </div>
            </div>
            <div *ngSwitchCase="'Boolean'">
                <div [ngSwitch]="field.properties['editor']">
                    <div *ngSwitchCase="'Toggle'">
                        <sqx-toggle [formControlName]="field.name"></sqx-toggle>
                    </div>
                    <div *ngSwitchCase="'Checkbox'">
                        <div class="form-check form-check-inline">
                            <input class="form-check-input" type="checkbox" [formControlName]="field.name" sqxIndeterminateValue />
                        </div>
                    </div>
                </div>
            </div>
        </div>
    </div>
    <div *ngIf="!field.properties['inlineEditable'] || isReadOnly" class="truncate">
        {{values[i]}}
    </div>
</td>
<td class="cell-time" (click)="shouldStop($event)">
<<<<<<< HEAD
    <sqx-content-status 
        [status]="content.status"
        [scheduledTo]="content.scheduledTo"
        [scheduledAt]="content.scheduledAt"
        [hasPendingChanges]="content.pendingData">
    </sqx-content-status>
=======
    <ng-container *ngIf="!content.scheduledTo">
        <span class="content-status content-status-{{content.status | lowercase}}" #statusIcon>
            <i class="icon-circle"></i>
        </span>
    
        <sqx-tooltip [target]="statusIcon">{{content.status}}</sqx-tooltip>
    </ng-container>

    <ng-container *ngIf="content.scheduledTo">
        <span class="content-status content-status-{{content.scheduledTo | lowercase}}" #statusIcon>
            <i class="icon-clock"></i>
        </span>
    
        <sqx-tooltip [target]="statusIcon">Will be set to '{{content.scheduledTo}}' at {{content.scheduledAt | sqxFullDateTime}}</sqx-tooltip>
    </ng-container>
>>>>>>> 6df6572e
    
    <small class="item-modified">{{content.lastModified | sqxFromNow}}</small>
</td>

<td class="cell-user" *ngIf="patchForm.form.dirty" (click)="shouldStop($event)">
    <button type="button" class="btn btn-success" (click)="save(); $event.stopPropagation()">
        <i class="icon-checkmark"></i>
    </button>
</td>
<td class="cell-actions" *ngIf="patchForm.form.dirty" (click)="shouldStop($event)">
    <button type="button" class="btn btn-link btn-secondary btn-cancel" (click)="cancel(); $event.stopPropagation()">
        <i class="icon-close"></i>
    </button>
</td>

<td class="cell-user" *ngIf="patchForm.form.pristine" (click)="shouldStop($event)">
    <img class="user-picture" [attr.title]="content.lastModifiedBy | sqxUserNameRef" [attr.src]="content.lastModifiedBy | sqxUserPictureRef" />
</td>

<td class="cell-actions" *ngIf="!isReadOnly && patchForm.form.pristine" (click)="shouldStop($event)">
    <div class="dropdown dropdown-options" *ngIf="content">
        <button type="button" class="btn btn-link btn-secondary" (click)="dropdown.toggle(); $event.stopPropagation()" [class.active]="dropdown.isOpen | async" #optionsButton>
            <i class="icon-dots"></i>
        </button>
        <div class="dropdown-menu" *sqxModalView="dropdown" [sqxModalTarget]="optionsButton" @fade>
            <a class="dropdown-item" (click)="publishing.emit(); $event.stopPropagation()" *ngIf="content.status === 'Draft'">
                Publish
            </a>
            <a class="dropdown-item" (click)="unpublishing.emit(); $event.stopPropagation()" *ngIf="content.status === 'Published'">
                Unpublish
            </a>
            <a class="dropdown-item" (click)="archiving.emit(); $event.stopPropagation()" *ngIf="content.status !== 'Archived'">
                Archive
            </a>
            <a class="dropdown-item" (click)="restoring.emit(); $event.stopPropagation()" *ngIf="content.status === 'Archived'">
                Restore
            </a>
            <a class="dropdown-item dropdown-item-delete"
                (sqxConfirmClick)="deleting.emit()"
                confirmTitle="Delete content" 
                confirmText="Do you really want to delete the content?">
                Delete
            </a>
        </div>
    </div>
</td>
<td class="cell-actions" *ngIf="isReference" (click)="shouldStop($event)">
    <button type="button" class="btn btn-link btn-secondary" (click)="deleting.emit(); $event.stopPropagation()">
        <i class="icon-close"></i>
    </button>
</td><|MERGE_RESOLUTION|>--- conflicted
+++ resolved
@@ -56,30 +56,12 @@
     </div>
 </td>
 <td class="cell-time" (click)="shouldStop($event)">
-<<<<<<< HEAD
     <sqx-content-status 
         [status]="content.status"
         [scheduledTo]="content.scheduledTo"
         [scheduledAt]="content.scheduledAt"
         [hasPendingChanges]="content.pendingData">
     </sqx-content-status>
-=======
-    <ng-container *ngIf="!content.scheduledTo">
-        <span class="content-status content-status-{{content.status | lowercase}}" #statusIcon>
-            <i class="icon-circle"></i>
-        </span>
-    
-        <sqx-tooltip [target]="statusIcon">{{content.status}}</sqx-tooltip>
-    </ng-container>
-
-    <ng-container *ngIf="content.scheduledTo">
-        <span class="content-status content-status-{{content.scheduledTo | lowercase}}" #statusIcon>
-            <i class="icon-clock"></i>
-        </span>
-    
-        <sqx-tooltip [target]="statusIcon">Will be set to '{{content.scheduledTo}}' at {{content.scheduledAt | sqxFullDateTime}}</sqx-tooltip>
-    </ng-container>
->>>>>>> 6df6572e
     
     <small class="item-modified">{{content.lastModified | sqxFromNow}}</small>
 </td>
