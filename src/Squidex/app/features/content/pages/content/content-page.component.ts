--- conflicted
+++ resolved
@@ -129,32 +129,9 @@
                         this.contentForm.submitFailed(error);
                     });
             } else {
-<<<<<<< HEAD
-                this.contentsService.putContent(this.ctx.appName, this.schema.name, this.content.id, requestDto, !publish, this.content.version)
-                    .subscribe(dto => {
-                        let content = this.content;
-
-                        if (dto.version.value !== content.version.value) {
-                            if (publish) {
-                                content = this.content.update(dto.payload, this.ctx.userToken, dto.version);
-                            } else {
-                                content = this.content.proposeUpdate(dto.payload, this.ctx.userToken, dto.version);
-                            }
-
-                            this.ctx.notifyInfo('Content saved successfully.');
-
-                            this.emitContentUpdated(content);
-                            this.reloadContentForm(content);
-                        } else {
-                            this.ctx.notifyInfo('Content has not changed.');
-                        }
-
-                        this.enableContentForm();
-=======
                 this.contentsState.create(value, publish)
                     .subscribe(dto => {
                         this.back();
->>>>>>> 6df6572e
                     }, error => {
                         this.contentForm.submitFailed(error);
                     });
@@ -164,90 +141,8 @@
         }
     }
 
-<<<<<<< HEAD
-    public confirmChanges() {
-        this.contentsService.changeContentStatus(this.ctx.appName, this.schema.name, this.content.id, 'publish', null, this.content.version)
-            .subscribe(dto => {
-                const content = this.content.confirmChanges(this.ctx.userToken, dto.version);
-
-                this.ctx.notifyInfo('Content changes have been updated.');
-
-                this.emitContentUpdated(content);
-                this.reloadContentForm(content);
-            }, error => {
-                this.ctx.notifyError(error);
-            });
-    }
-
-    public discardChanges() {
-        this.contentsService.discardChanges(this.ctx.appName, this.schema.name, this.content.id, this.content.version)
-            .subscribe(dto => {
-                const content = this.content.discardChanges(this.ctx.userToken, dto.version);
-
-                this.ctx.notifyInfo('Content changes have been discarded.');
-
-                this.emitContentUpdated(content);
-                this.reloadContentForm(content);
-            }, error => {
-                this.ctx.notifyError(error);
-            });
-    }
-
-    private loadVersion(version: number) {
-        if (!this.isNewMode && this.content) {
-           this.contentsService.getVersionData(this.ctx.appName, this.schema.name, this.content.id, new Version(version.toString()))
-                .subscribe(dto => {
-                    if (this.content.version.value !== version.toString()) {
-                        this.contentOld = this.content;
-                    } else {
-                        this.contentOld = null;
-                    }
-
-                    this.ctx.notifyInfo('Content version loaded successfully.');
-
-                    this.reloadContentForm(this.content.setData(dto));
-                }, error => {
-                    this.ctx.notifyError(error);
-                });
-        }
-    }
-
-    private back() {
-        this.router.navigate(['../'], { relativeTo: this.ctx.route, replaceUrl: true });
-    }
-
-    private emitContentCreated(content: ContentDto) {
-        this.ctx.bus.emit(new ContentCreated(content));
-    }
-
-    private emitContentUpdated(content: ContentDto) {
-        this.ctx.bus.emit(new ContentUpdated(content));
-    }
-
-    private disableContentForm() {
-        this.contentForm.disable();
-    }
-
-    private enableContentForm() {
-        this.contentForm.markAsPristine();
-
-        if (this.schema.fields.length === 0) {
-            this.contentForm.enable();
-        } else {
-            for (const field of this.schema.fields) {
-                const fieldForm = <FormGroup>this.contentForm.controls[field.name];
-
-                if (field.isDisabled) {
-                    fieldForm.disable();
-                } else {
-                    fieldForm.enable();
-                }
-            }
-        }
-=======
     public back() {
         this.router.navigate([this.schema.name], { relativeTo: this.route.parent!.parent, replaceUrl: true });
->>>>>>> 6df6572e
     }
 
     private loadContent(data: any) {
@@ -269,40 +164,9 @@
         }
     }
 
-<<<<<<< HEAD
-    private reloadContentForm(content: ContentDto) {
-        this.content = content;
-        this.contentForm.markAsPristine();
-
-        this.isNewMode = !this.content;
-
-        if (!this.isNewMode) {
-            for (const field of this.schema.fields) {
-                const fieldValue = this.content.displayData[field.name] || {};
-                const fieldForm = <FormGroup>this.contentForm.controls[field.name];
-
-                if (field.isLocalizable) {
-                    for (let language of this.languages) {
-                        fieldForm.controls[language.iso2Code].setValue(fieldValue[language.iso2Code]);
-                    }
-                } else {
-                    fieldForm.controls[fieldInvariant].setValue(fieldValue[fieldInvariant] === undefined ? null : fieldValue[fieldInvariant]);
-                }
-            }
-            if (this.content.status === 'Archived') {
-                this.contentForm.disable();
-            }
-        } else {
-            for (const field of this.schema.fields) {
-                const defaultValue = field.defaultValue();
-
-                if (defaultValue) {
-                    const fieldForm = <FormGroup>this.contentForm.controls[field.name];
-=======
     public showLatest() {
         if (this.contentVersion) {
             this.contentVersion = null;
->>>>>>> 6df6572e
 
             this.loadContent(this.content.data);
         }
