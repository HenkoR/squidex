--- conflicted
+++ resolved
@@ -15,16 +15,10 @@
     AppContributorsService,
     AppsState,
     AutocompleteSource,
-<<<<<<< HEAD
-    UsersService,
-    DialogService
-} from '@app/shared';
-=======
-    HistoryChannelUpdated,
+    DialogService,
     PublicUserDto,
     UsersService
-} from 'shared';
->>>>>>> d946304f
+} from '@app/shared';
 
 export class UsersDataSource implements AutocompleteSource {
     constructor(
@@ -131,13 +125,9 @@
                 this.updateContributors(this.appContributors.addContributor(new AppContributorDto(dto.payload.contributorId, requestDto.permission), dto.version));
                 this.resetContributorForm();
             }, error => {
-<<<<<<< HEAD
                 this.dialogs.notifyError(error);
 
                 this.resetContributorForm();
-=======
-                this.ctx.notifyError(error);
->>>>>>> d946304f
             });
     }
 
