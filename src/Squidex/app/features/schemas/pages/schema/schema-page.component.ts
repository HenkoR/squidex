--- conflicted
+++ resolved
@@ -51,14 +51,8 @@
     ];
 
     public schemaExport: any;
-<<<<<<< HEAD
-    public schemaFields = ImmutableArray.empty<FieldDto>();
-    public schemaName: string;
-    public schemaProperties: SchemaPropertiesDto;
-=======
     public schemaName: string;
     public schemaFields = ImmutableArray.empty<FieldDto>();
->>>>>>> cb6f9bf5
     public schemaVersion = new Version('');
     public schemaProperties: SchemaPropertiesDto;
     public schemaInformation: any;
