--- conflicted
+++ resolved
@@ -8,11 +8,7 @@
     margin-left: -.5rem;
 }
 
-<<<<<<< HEAD
-::ng-deep  {
-=======
 :host ::ng-deep {
->>>>>>> 511b5afa
     .editor {
         height: 15rem !important;
         margin-bottom: .5rem;
