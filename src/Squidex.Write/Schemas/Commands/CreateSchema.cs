--- conflicted
+++ resolved
@@ -18,9 +18,6 @@
 {
     public class CreateSchema : AppCommand, IValidatable, IAggregateCommand
     {
-<<<<<<< HEAD
-        public Guid SchemaId { get; set; }
-=======
         private SchemaProperties properties;
         private SchemaFields fields;
 
@@ -37,7 +34,6 @@
                 properties = value;
             }
         }
->>>>>>> cb6f9bf5
 
         public SchemaFields Fields
         {
@@ -51,13 +47,7 @@
             }
         }
 
-<<<<<<< HEAD
-        public SchemaFields Fields { get; set; } = new SchemaFields();
-
-        public SchemaProperties Properties { get; set; }
-=======
         public string Name { get; set; }
->>>>>>> cb6f9bf5
 
         Guid IAggregateCommand.AggregateId
         {
@@ -80,8 +70,6 @@
             {
                 errors.Add(new ValidationError("Properties must be specified", nameof(Properties)));
             }
-<<<<<<< HEAD
-=======
 
             var index = 0;
 
@@ -89,7 +77,6 @@
             {
                 field.Validate(index++, errors);
             }
->>>>>>> cb6f9bf5
         }
     }
 }