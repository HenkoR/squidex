﻿// ==========================================================================
//  Squidex Headless CMS
// ==========================================================================
//  Copyright (c) Squidex UG (haftungsbeschränkt)
//  All rights reserved. Licensed under the MIT license.
// ==========================================================================

using System;
using System.IO;
using System.Threading.Tasks;
using FakeItEasy;
using Orleans;
using Orleans.Core;
using Orleans.Runtime;
using Squidex.Domain.Apps.Entities.Assets.Commands;
using Squidex.Domain.Apps.Entities.Assets.State;
using Squidex.Domain.Apps.Entities.TestHelpers;
using Squidex.Infrastructure.Assets;
using Squidex.Infrastructure.Commands;
using Squidex.Infrastructure.States;
using Squidex.Infrastructure.Tasks;
using Xunit;

namespace Squidex.Domain.Apps.Entities.Assets
{
    public class AssetCommandMiddlewareTests : HandlerTestBase<AssetGrain, AssetState>
    {
        private readonly IAssetThumbnailGenerator assetThumbnailGenerator = A.Fake<IAssetThumbnailGenerator>();
        private readonly IAssetStore assetStore = A.Fake<IAssetStore>();
<<<<<<< HEAD
        private readonly IGrainFactory grainFactory = A.Fake<IGrainFactory>();
=======
        private readonly IStateFactory stateFactory = A.Fake<IStateFactory>();
>>>>>>> d0db82de
        private readonly Guid assetId = Guid.NewGuid();
        private readonly Stream stream = new MemoryStream();
        private readonly ImageInfo image = new ImageInfo(2048, 2048);
        private readonly AssetGrain asset;
        private readonly AssetFile file;
        private readonly AssetCommandMiddleware sut;

        public class MyAssetGrain : AssetGrain
        {
            public MyAssetGrain(IStore<Guid> store, IGrainIdentity identity, IGrainRuntime runtime)
                : base(store, identity, runtime)
            {
            }
        }

        protected override Guid Id
        {
            get { return assetId; }
        }

        public AssetCommandMiddlewareTests()
        {
            file = new AssetFile("my-image.png", "image/png", 1024, () => stream);

<<<<<<< HEAD
            asset = new MyAssetGrain(Store, Identity, Runtime);
            asset.OnActivateAsync();

            A.CallTo(() => grainFactory.GetGrain<IAssetGrain>(Id, null))
                .Returns(asset);

            sut = new AssetCommandMiddleware(grainFactory, assetStore, assetThumbnailGenerator);
=======
            asset = new AssetGrain(Store);
            asset.ActivateAsync(Id).Wait();

            A.CallTo(() => stateFactory.CreateAsync<AssetGrain>(Id))
                .Returns(asset);

            sut = new AssetCommandMiddleware(stateFactory, assetStore, assetThumbnailGenerator);
>>>>>>> d0db82de
        }

        [Fact]
        public async Task Create_should_create_domain_object()
        {
            var context = CreateContextForCommand(new CreateAsset { AssetId = assetId, File = file });

            SetupStore(0, context.ContextId);
            SetupImageInfo();

            await sut.HandleAsync(context);

            Assert.Equal(assetId, context.Result<EntityCreatedResult<Guid>>().IdOrValue);

            AssertAssetHasBeenUploaded(0, context.ContextId);
            AssertAssetImageChecked();
        }

        [Fact]
        public async Task Update_should_update_domain_object()
        {
            var context = CreateContextForCommand(new UpdateAsset { AssetId = assetId, File = file });

            SetupStore(1, context.ContextId);
            SetupImageInfo();

            await ExecuteCreateAsync();

            await sut.HandleAsync(context);

            AssertAssetHasBeenUploaded(1, context.ContextId);
            AssertAssetImageChecked();
        }

        private Task ExecuteCreateAsync()
        {
<<<<<<< HEAD
            return asset.ExecuteAsync(J(CreateCommand(new CreateAsset { AssetId = Id, File = file })));
=======
            return asset.ExecuteAsync(CreateCommand(new CreateAsset { AssetId = Id, File = file }));
>>>>>>> d0db82de
        }

        private void SetupStore(long version, Guid commitId)
        {
            A.CallTo(() => assetStore.UploadTemporaryAsync(commitId.ToString(), stream))
                .Returns(TaskHelper.Done);
            A.CallTo(() => assetStore.CopyTemporaryAsync(commitId.ToString(), assetId.ToString(), version, null))
                .Returns(TaskHelper.Done);
            A.CallTo(() => assetStore.DeleteTemporaryAsync(commitId.ToString()))
                .Returns(TaskHelper.Done);
        }

        private void AssertAssetHasBeenUploaded(long version, Guid commitId)
        {
            A.CallTo(() => assetStore.UploadTemporaryAsync(commitId.ToString(), stream))
                .MustHaveHappened();
            A.CallTo(() => assetStore.CopyTemporaryAsync(commitId.ToString(), assetId.ToString(), version, null))
                .MustHaveHappened();
            A.CallTo(() => assetStore.DeleteTemporaryAsync(commitId.ToString()))
                .MustHaveHappened();
        }

        private void SetupImageInfo()
        {
            A.CallTo(() => assetThumbnailGenerator.GetImageInfoAsync(stream))
                .Returns(image);
        }

        private void AssertAssetImageChecked()
        {
            A.CallTo(() => assetThumbnailGenerator.GetImageInfoAsync(stream))
                .MustHaveHappened();
        }
    }
}<|MERGE_RESOLUTION|>--- conflicted
+++ resolved
@@ -10,14 +10,11 @@
 using System.Threading.Tasks;
 using FakeItEasy;
 using Orleans;
-using Orleans.Core;
-using Orleans.Runtime;
 using Squidex.Domain.Apps.Entities.Assets.Commands;
 using Squidex.Domain.Apps.Entities.Assets.State;
 using Squidex.Domain.Apps.Entities.TestHelpers;
 using Squidex.Infrastructure.Assets;
 using Squidex.Infrastructure.Commands;
-using Squidex.Infrastructure.States;
 using Squidex.Infrastructure.Tasks;
 using Xunit;
 
@@ -27,25 +24,13 @@
     {
         private readonly IAssetThumbnailGenerator assetThumbnailGenerator = A.Fake<IAssetThumbnailGenerator>();
         private readonly IAssetStore assetStore = A.Fake<IAssetStore>();
-<<<<<<< HEAD
         private readonly IGrainFactory grainFactory = A.Fake<IGrainFactory>();
-=======
-        private readonly IStateFactory stateFactory = A.Fake<IStateFactory>();
->>>>>>> d0db82de
         private readonly Guid assetId = Guid.NewGuid();
         private readonly Stream stream = new MemoryStream();
         private readonly ImageInfo image = new ImageInfo(2048, 2048);
         private readonly AssetGrain asset;
         private readonly AssetFile file;
         private readonly AssetCommandMiddleware sut;
-
-        public class MyAssetGrain : AssetGrain
-        {
-            public MyAssetGrain(IStore<Guid> store, IGrainIdentity identity, IGrainRuntime runtime)
-                : base(store, identity, runtime)
-            {
-            }
-        }
 
         protected override Guid Id
         {
@@ -56,23 +41,13 @@
         {
             file = new AssetFile("my-image.png", "image/png", 1024, () => stream);
 
-<<<<<<< HEAD
-            asset = new MyAssetGrain(Store, Identity, Runtime);
-            asset.OnActivateAsync();
+            asset = new AssetGrain(Store);
+            asset.OnActivateAsync(Id).Wait();
 
             A.CallTo(() => grainFactory.GetGrain<IAssetGrain>(Id, null))
                 .Returns(asset);
 
             sut = new AssetCommandMiddleware(grainFactory, assetStore, assetThumbnailGenerator);
-=======
-            asset = new AssetGrain(Store);
-            asset.ActivateAsync(Id).Wait();
-
-            A.CallTo(() => stateFactory.CreateAsync<AssetGrain>(Id))
-                .Returns(asset);
-
-            sut = new AssetCommandMiddleware(stateFactory, assetStore, assetThumbnailGenerator);
->>>>>>> d0db82de
         }
 
         [Fact]
@@ -109,11 +84,7 @@
 
         private Task ExecuteCreateAsync()
         {
-<<<<<<< HEAD
-            return asset.ExecuteAsync(J(CreateCommand(new CreateAsset { AssetId = Id, File = file })));
-=======
             return asset.ExecuteAsync(CreateCommand(new CreateAsset { AssetId = Id, File = file }));
->>>>>>> d0db82de
         }
 
         private void SetupStore(long version, Guid commitId)
